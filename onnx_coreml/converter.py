from __future__ import absolute_import
from __future__ import division
from __future__ import print_function
from __future__ import unicode_literals
from typing import Text, Union, Optional, Dict, Any, Iterable, Sequence, Callable

import onnx
import numpy as np

from onnx import TensorProto

from coremltools.models.neural_network import NeuralNetworkBuilder  #type: ignore
from coremltools.models import datatypes, MLModel  #type: ignore
from coremltools.proto import FeatureTypes_pb2 as ft  #type: ignore

from typing import Tuple

from ._operators import _convert_node
from ._graph import Graph, EdgeInfo, Transformer
from ._transformers import ConvAddFuser, DropoutRemover, \
    DanglingOutputsRemover, ReshapeInitTensorFuser, \
    BNBroadcastedMulFuser, BNBroadcastedAddFuser, PixelShuffleFuser, \
    OutputRenamer


<<<<<<< HEAD
'''
inputs: list of tuples. 
      [Tuple]: [(name, type, shape)]
'''
def _make_coreml_input_features(inputs):
=======
def _features(inputs,  # type: Sequence[EdgeInfo]
              adapt_shape=True,  # type: bool
              strip_batch=False,  # type: bool
              ):
    # type: (...) -> Sequence[Tuple[Text, datatypes.Array]]
>>>>>>> 100ad3e1
    features = []
    for input_ in inputs:
        if input_[1] != TensorProto.FLOAT:
            raise TypeError("Input must be of of type TensorProto.FLOAT")
        shape = input_[2]
<<<<<<< HEAD
        if len(shape) == 0:
            shape = [1, 1, 1]
        elif len(shape) == 1:
            pass
        elif len(shape) == 2:
            # assume [H,W], so map to [1,H,W]
            shape = [1,shape[0],shape[1]]
        elif len(shape) == 3:
            pass #[C,H,W]
        elif len(shape) == 4:  # (B,C,H,W) --> (C,H,W)
            shape = shape[1:]
        else:
            raise ValueError("Unrecognized input shape %s, for input '%s' " % (str(shape), str(input_[0])))
        features.append((str(input_[0]), datatypes.Array(*shape)))
=======
        if strip_batch:
            if adapt_shape:
                shape = shape[1:]
            else:
                shape = (1,) + shape[1:]
        if adapt_shape:
            if len(shape) == 2:
                shape = (1, shape[0], shape[1])
            while len(shape) > 3:
                if shape[0] != 1:
                    raise ValueError(
                        "Can't squeeze dimension. "
                        "CoreML support max 3 dims. " + str(input_)
                    )
                shape = shape[1:]
        features.append((Text(input_[0]), datatypes.Array(*shape)))
>>>>>>> 100ad3e1
    return features

'''
outputs: list of tuples. 
      [Tuple]: [(name, type, shape)]
'''
def _make_coreml_output_features(outputs):
    features = []
    for output_ in outputs:
        if output_[1] != TensorProto.FLOAT:
            raise TypeError("Output must be of of type TensorProto.FLOAT")
        shape = output_[2]
        if len(shape) == 0:
            shape = [1, 1, 1]
        elif len(shape) == 1:
            pass
        elif len(shape) == 3:
            pass
        else:
            shape = None #output shape need not be specified for CoreML.
        if shape is None:
            features.append((str(output_[0]), shape))
        else:
            features.append((str(output_[0]), datatypes.Array(*shape)))
    return features

def _convert_multiarray_output_to_image(spec,  # type: Any
                                        feature_name,  # type: Text
                                        is_bgr=False,  # type: bool
                                        ):
    # type: (...) -> None
    for output in spec.description.output:
        if output.name != feature_name:
            continue
        if output.type.WhichOneof('Type') != 'multiArrayType':
            raise ValueError(
                "{} is not a multiarray type".format(output.name,)
            )
        array_shape = tuple(output.type.multiArrayType.shape)
        if len(array_shape) == 2:
            height, width = array_shape
            output.type.imageType.colorSpace = \
                ft.ImageFeatureType.ColorSpace.Value('GRAYSCALE')
        else:
            if len(array_shape) == 4:
                if array_shape[0] != 1:
                    raise ValueError(
                        "Shape {} is not supported for image output"
                        .format(array_shape,)
                    )
                array_shape = array_shape[1:]

            channels, height, width = array_shape

            if channels == 1:
                output.type.imageType.colorSpace = \
                    ft.ImageFeatureType.ColorSpace.Value('GRAYSCALE')
            elif channels == 3:
                if is_bgr:
                    output.type.imageType.colorSpace = \
                        ft.ImageFeatureType.ColorSpace.Value('BGR')
                else:
                    output.type.imageType.colorSpace = \
                        ft.ImageFeatureType.ColorSpace.Value('RGB')
            else:
                raise ValueError(
                    "Channel Value {} is not supported for image output"
                    .format(channels,)
                )

        output.type.imageType.width = width
        output.type.imageType.height = height


def _set_deprocessing(is_grayscale,  # type: bool
                      builder,  # type: NeuralNetworkBuilder
                      deprocessing_args,  # type: Dict[Text, Any]
                      input_name,  # type: Text
                      output_name,  # type: Text
                      ):
    # type: (...) -> None
    is_bgr = deprocessing_args.get('is_bgr', False)

    image_scale = deprocessing_args.get('image_scale', 1.0)

    if is_grayscale:
        gray_bias = deprocessing_args.get('gray_bias', 0.0)
        W = np.array([image_scale])
        b = np.array([gray_bias])
    else:
        W = np.array([image_scale, image_scale, image_scale])

        red_bias = deprocessing_args.get('red_bias', 0.0)
        green_bias = deprocessing_args.get('green_bias', 0.0)
        blue_bias = deprocessing_args.get('blue_bias', 0.0)

        if not is_bgr:
            b = np.array([
                red_bias,
                green_bias,
                blue_bias,
            ])
        else:
            b = np.array([
                blue_bias,
                green_bias,
                red_bias,
            ])
    builder.add_scale(
        name=input_name,
        W=W,
        b=b,
        has_bias=True,
        shape_scale=W.shape,
        shape_bias=b.shape,
        input_name=input_name,
        output_name=output_name
    )


def _prepare_onnx_graph(graph, transformers):  # type: (Graph, Iterable[Transformer]) -> Graph
    graph_ = Graph.from_onnx(graph)
    return graph_.transformed(transformers)


def convert(model,  # type: Union[onnx.ModelProto, Text]
            mode=None,  # type: Optional[Text]
            image_input_names=[],  # type: Sequence[Text]
            preprocessing_args={},  # type: Dict[Text, Any]
            image_output_names=[],  # type: Sequence[Text]
            deprocessing_args={},  # type: Dict[Text, Any]
            class_labels=None,  # type: Union[Text, Iterable[Text], None]
            predicted_feature_name='classLabel',  # type: Text
            ):
    # type: (...) -> MLModel
    """
    Convert ONNX model to CoreML.
    Parameters
    ----------
    model:
        An ONNX model with parameters loaded in onnx package or path to file
        with models.
    mode: 'classifier', 'regressor' or None
        Mode of the converted coreml model:
        'classifier', a NeuralNetworkClassifier spec will be constructed.
        'regressor', a NeuralNetworkRegressor spec will be constructed.
    preprocessing_args:
        'is_bgr', 'red_bias', 'green_bias', 'blue_bias', 'gray_bias',
        'image_scale' keys with the same meaning as
        https://apple.github.io/coremltools/generated/coremltools.models.neural_network.html#coremltools.models.neural_network.NeuralNetworkBuilder.set_pre_processing_parameters
    deprocessing_args:
        Same as 'preprocessing_args' but for deprocessing.
    class_labels:
        As a string it represents the name of the file which contains
        the classification labels (one per line).
        As a list of strings it represents a list of categories that map
        the index of the output of a neural network to labels in a classifier.
    predicted_feature_name:
        Name of the output feature for the class labels exposed in the Core ML
        model (applies to classifiers only). Defaults to 'classLabel'
    Returns
    -------
    model: A coreml model.
    """
    if isinstance(model, Text):
        onnx_model = onnx.load(model)
    elif isinstance(model, onnx.ModelProto):
        onnx_model = model
    else:
        raise TypeError(
            "Model must be file path to .onnx file or onnx loaded model"
        )

    transformers = [
        ReshapeInitTensorFuser(),
        DropoutRemover(),
        ConvAddFuser(),
        BNBroadcastedMulFuser(),
        BNBroadcastedAddFuser(),
        PixelShuffleFuser(),
        DanglingOutputsRemover()
    ]  # type: Iterable[Transformer]

    graph = _prepare_onnx_graph(onnx_model.graph, transformers)

    #Make CoreML input and output features by gathering shape info and
    #interpreting it for CoreML
    input_features = _make_coreml_input_features(graph.inputs)
    output_features = _make_coreml_output_features(graph.outputs)

    is_deprocess_bgr_only = (len(deprocessing_args) == 1) and \
                            ("is_bgr" in deprocessing_args)
    add_deprocess = (len(image_output_names) > 0) and \
                    (len(deprocessing_args) > 0) and \
                    (not is_deprocess_bgr_only)

    if add_deprocess:
        mapping = {}
        for f in output_features:
            output_name = f[0]
            mapping[output_name] = graph.get_unique_edge_name(output_name)
        graph = OutputRenamer(mapping)(graph)

    builder = NeuralNetworkBuilder(input_features, output_features, mode)

    if len(image_input_names) > 0:
        builder.set_pre_processing_parameters(
            image_input_names=image_input_names,
            is_bgr=preprocessing_args.get('is_bgr', False),
            red_bias=preprocessing_args.get('red_bias', 0.0),
            green_bias=preprocessing_args.get('green_bias', 0.0),
            blue_bias=preprocessing_args.get('blue_bias', 0.0),
            gray_bias=preprocessing_args.get('gray_bias', 0.0),
            image_scale=preprocessing_args.get('image_scale', 1.0)
        )

    if len(image_output_names) > 0:
        for f in output_features:
            f_name = f[0]
            if f_name in image_output_names:
                is_bgr = deprocessing_args.get('is_bgr', False)
                _convert_multiarray_output_to_image(
                    builder.spec, f_name, is_bgr=is_bgr
                )

    for i, node in enumerate(graph.nodes):
        print("%d/%d: Converting Node Type %s" %(i+1, len(graph.nodes), node.op_type))
        _convert_node(builder, node)

    if add_deprocess:
        for f in output_features:
            output_name = f[0]
            if output_name not in image_output_names:
                continue
            output_shape = f[1].dimensions
            if len(output_shape) == 2 or output_shape[0] == 1:
                is_grayscale = True
            elif output_shape[0] == 3:
                is_grayscale = False
            else:
                raise ValueError('Output must be RGB image or Grayscale')
            _set_deprocessing(
                is_grayscale,
                builder,
                deprocessing_args,
                mapping[output_name],
                output_name
            )

    if class_labels is not None:
        if isinstance(class_labels, Text):
            labels = [l.strip() for l in open(class_labels).readlines()]  # type: Sequence[Text]
        elif isinstance(class_labels, list):
            labels = class_labels
        else:
            raise TypeError(
                "synset variable of unknown type. Type found: {}. \
                Expected either string or list of strings."
                .format(type(class_labels),))

        builder.set_class_labels(
            class_labels=labels,
            predicted_feature_name=predicted_feature_name
        )

    return MLModel(builder.spec)<|MERGE_RESOLUTION|>--- conflicted
+++ resolved
@@ -22,26 +22,16 @@
     BNBroadcastedMulFuser, BNBroadcastedAddFuser, PixelShuffleFuser, \
     OutputRenamer
 
-
-<<<<<<< HEAD
 '''
 inputs: list of tuples. 
       [Tuple]: [(name, type, shape)]
 '''
-def _make_coreml_input_features(inputs):
-=======
-def _features(inputs,  # type: Sequence[EdgeInfo]
-              adapt_shape=True,  # type: bool
-              strip_batch=False,  # type: bool
-              ):
-    # type: (...) -> Sequence[Tuple[Text, datatypes.Array]]
->>>>>>> 100ad3e1
+def _make_coreml_input_features(inputs): # type: (Tuple) -> Sequence[Tuple[Text, datatypes.Array]]
     features = []
     for input_ in inputs:
         if input_[1] != TensorProto.FLOAT:
             raise TypeError("Input must be of of type TensorProto.FLOAT")
         shape = input_[2]
-<<<<<<< HEAD
         if len(shape) == 0:
             shape = [1, 1, 1]
         elif len(shape) == 1:
@@ -56,31 +46,13 @@
         else:
             raise ValueError("Unrecognized input shape %s, for input '%s' " % (str(shape), str(input_[0])))
         features.append((str(input_[0]), datatypes.Array(*shape)))
-=======
-        if strip_batch:
-            if adapt_shape:
-                shape = shape[1:]
-            else:
-                shape = (1,) + shape[1:]
-        if adapt_shape:
-            if len(shape) == 2:
-                shape = (1, shape[0], shape[1])
-            while len(shape) > 3:
-                if shape[0] != 1:
-                    raise ValueError(
-                        "Can't squeeze dimension. "
-                        "CoreML support max 3 dims. " + str(input_)
-                    )
-                shape = shape[1:]
-        features.append((Text(input_[0]), datatypes.Array(*shape)))
->>>>>>> 100ad3e1
     return features
 
 '''
 outputs: list of tuples. 
       [Tuple]: [(name, type, shape)]
 '''
-def _make_coreml_output_features(outputs):
+def _make_coreml_output_features(outputs):  # type: (Tuple) -> Sequence[Tuple[Text, datatypes.Array]]
     features = []
     for output_ in outputs:
         if output_[1] != TensorProto.FLOAT:
