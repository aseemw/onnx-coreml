#!/bin/bash

source "${0%/*}/setup.sh"

# Mypy only works with Python 3
if [ "${PYTHON_VERSION}" != "python2" ]; then
  time mypy .
  # Also test in python2 mode (but this is still in the python 3 CI
  # instance, because mypy itself needs python 3)
  time mypy --py2 .
fi

#time python setup.py test
<<<<<<< HEAD
time python setup.py test --addopts tests/transformers_test.py
time python setup.py test --addopts tests/convert_test.py
time python setup.py test --addopts tests/graph_test.py
time python setup.py test --addopts tests/operators_test.py
time python setup.py test --addopts tests/onnx_backend_test.py
=======
if [[ $TRAVIS_OS_NAME == 'osx' ]]; then
  time python setup.py test --addopts tests/onnx_backend_models_test.py
  time python setup.py test --addopts tests/operators_test.py  
  time python setup.py test --addopts tests/transformers_test.py
  time python setup.py test --addopts tests/convert_test.py
fi	

time python setup.py test --addopts tests/graph_test.py
>>>>>>> 754036b2
<|MERGE_RESOLUTION|>--- conflicted
+++ resolved
@@ -11,19 +11,13 @@
 fi
 
 #time python setup.py test
-<<<<<<< HEAD
-time python setup.py test --addopts tests/transformers_test.py
-time python setup.py test --addopts tests/convert_test.py
-time python setup.py test --addopts tests/graph_test.py
-time python setup.py test --addopts tests/operators_test.py
-time python setup.py test --addopts tests/onnx_backend_test.py
-=======
+
 if [[ $TRAVIS_OS_NAME == 'osx' ]]; then
   time python setup.py test --addopts tests/onnx_backend_models_test.py
+  time python setup.py test --addopts tests/onnx_backend_node_test.py
   time python setup.py test --addopts tests/operators_test.py  
   time python setup.py test --addopts tests/transformers_test.py
   time python setup.py test --addopts tests/convert_test.py
 fi	
 
 time python setup.py test --addopts tests/graph_test.py
->>>>>>> 754036b2
